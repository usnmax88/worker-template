--- conflicted
+++ resolved
@@ -86,15 +86,9 @@
 
 # ---------- Model setup ----------
 def _download(repo_id: str, local_dir: Path):
-<<<<<<< HEAD
     """Download a HuggingFace repository to local directory with compatibility handling."""
     try:
         from huggingface_hub import snapshot_download
-=======
-    """Download a Hugging Face repository to local directory."""
-    from huggingface_hub import snapshot_download, HfHubHTTPError
-    try:
->>>>>>> a1a37886
         local_dir.mkdir(parents=True, exist_ok=True)
         snapshot_download(
             repo_id=repo_id,
@@ -103,7 +97,6 @@
             resume_download=True,
             token=HF_TOKEN
         )
-<<<<<<< HEAD
     except ImportError as e:
         if "HfHubHTTPError" in str(e):
             _log(f"HuggingFace Hub version compatibility issue: {e}")
@@ -131,21 +124,19 @@
         else:
             raise e
     except Exception as e:
+        # Handle other errors including potential HfHubHTTPError if it exists
+        if "HfHubHTTPError" in str(type(e).__name__):
+            # Clear message for gated/private repos
+            try:
+                code = e.response.status_code if hasattr(e, 'response') and e.response is not None else None
+            except Exception:
+                code = None
+            if code in (401, 403):
+                raise RuntimeError(
+                    f"Access denied for {repo_id}. Set HUGGINGFACE_HUB_TOKEN in endpoint env."
+                )
         _log(f"Download failed for {repo_id}: {e}")
         raise e
-=======
-    except HfHubHTTPError as e:
-        # Clear message for gated/private repos
-        try:
-            code = e.response.status_code if e.response is not None else None
-        except Exception:
-            code = None
-        if code in (401, 403):
-            raise RuntimeError(
-                f"Access denied for {repo_id}. Set HUGGINGFACE_HUB_TOKEN in endpoint env."
-            )
-        raise
->>>>>>> a1a37886
 
 def _verify_wan():
     """Verify that all required Wan2.1-T2V-14B files are present."""
